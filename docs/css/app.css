--- conflicted
+++ resolved
@@ -310,6 +310,9 @@
 }
 
 @media (min-width: 768px) {
+  .navbar-default {
+    padding-top: 2em;
+  }
   .navbar-default .container > .navbar-header {
     margin-right: 4em;
   }
@@ -320,17 +323,12 @@
     margin-right: 0;
   }
   .navbar-default .navbar-header .brand .logo {
-<<<<<<< HEAD
     width: 100px;
     height: 50px;
   }
   .navbar-default.nav-top .navbar-header .brand .logo {
     width: 200px;
     height: 100px;
-=======
-    width: 120px;
-    height: 60px;
->>>>>>> 2c8fb08d
   }
 
   .navbar-nav.main-links > li {
