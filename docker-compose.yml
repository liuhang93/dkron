---
version: '2'
services:
  # Uncomment to use etcd
  etcd:
    image: quay.io/coreos/etcd
    ports:
      - "4001"
    volumes:
      - ./etcd.data:/data
    command: etcd -name=dkron1 -advertise-client-urls http://etcd:2379,http://etcd:4001 -listen-client-urls http://0.0.0.0:2379,http://0.0.0.0:4001

  consul:
    image: consul
    ports:
      - "8500"
      - "8300"
    hostname: node1
    command: agent -server -bootstrap -ui-dir=/ui -client=0.0.0.0

  zk:
    image: zookeeper
    ports:
      - "2181"
    hostname: node1

  dkron_build:
    build: .
    image: dkron
    volumes:
     - ./:/gopath/src/github.com/victorcoder/dkron
    environment:
      - GODEBUG=netdns=go
    command: bash -c "GOBIN=`pwd` go clean -i ./builtin/... && GOBIN=`pwd` go install ./builtin/... && go build -o main"
  
  dkron:
    image: dkron
    depends_on:
      - dkron_build
      - consul
      - etcd
      - zk
    ports:
      - "8080"
    volumes:
     - ./:/gopath/src/github.com/victorcoder/dkron
    environment:
      - GODEBUG=netdns=go
    # Uncomment to use consul
<<<<<<< HEAD
    # command: bash -c "GOBIN=`pwd` go clean -i ./builtin/... && GOBIN=`pwd` go install ./builtin/... && go build -o main && ./main agent -server -backend=consul -backend-machine=consul:8500 -join=dkron:8946 -log-level=debug"
=======
    command: ./main agent -server -backend=consul -backend-machine=consul:8500 -join=dkron:8946 -log-level=debug
>>>>>>> 05200744
    # Uncomment to use etcd
    command: bash -c "GOBIN=`pwd` go clean -i ./builtin/... && GOBIN=`pwd` go install ./builtin/... && go build -o main && ./main agent -server -backend=etcd -backend-machine=etcd:4001 -join=dkron:8946 -log-level=debug"
    # Uncomment to use zk
    # command: bash -c "GOBIN=`pwd` go clean -i ./builtin/... && GOBIN=`pwd` go install ./builtin/... && go build -o main && ./main agent -server -backend=zk -backend-machine=zk:2181 -join=dkron:8946 -log-level=debug"<|MERGE_RESOLUTION|>--- conflicted
+++ resolved
@@ -47,12 +47,8 @@
     environment:
       - GODEBUG=netdns=go
     # Uncomment to use consul
-<<<<<<< HEAD
-    # command: bash -c "GOBIN=`pwd` go clean -i ./builtin/... && GOBIN=`pwd` go install ./builtin/... && go build -o main && ./main agent -server -backend=consul -backend-machine=consul:8500 -join=dkron:8946 -log-level=debug"
-=======
     command: ./main agent -server -backend=consul -backend-machine=consul:8500 -join=dkron:8946 -log-level=debug
->>>>>>> 05200744
     # Uncomment to use etcd
-    command: bash -c "GOBIN=`pwd` go clean -i ./builtin/... && GOBIN=`pwd` go install ./builtin/... && go build -o main && ./main agent -server -backend=etcd -backend-machine=etcd:4001 -join=dkron:8946 -log-level=debug"
+    # command: ./main agent -server -backend=etcd -backend-machine=etcd:4001 -join=dkron:8946 -log-level=debug
     # Uncomment to use zk
-    # command: bash -c "GOBIN=`pwd` go clean -i ./builtin/... && GOBIN=`pwd` go install ./builtin/... && go build -o main && ./main agent -server -backend=zk -backend-machine=zk:2181 -join=dkron:8946 -log-level=debug"+    # command: ./main agent -server -backend=zk -backend-machine=zk:2181 -join=dkron:8946 -log-level=debug