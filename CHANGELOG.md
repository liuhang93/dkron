<<<<<<< HEAD
## Unreleased

- Add DynamoDB support

## 1.0.2

05e318b 💅
72d9573 Allow sending mail without credentials
bd03a87 Fix docker tagging
7dd22e5 Fix to send mail
b7b739c Log plugin fix and improvements
1ef9356 More specific processor plugin usage logging
979138b Refactor: auth in notifier

## 1.0.1

60b66f9 Conform to the new image_templates in goreleaser
d97559b Copy from the same directory structure in Dockerfile.hub for release
3770122 Don't dockerignore dist folder, it is needed by gorelease docker builder
2824449 Fix contact
24d17a5 Gen
fa323c2 Ignore node modules
2475b37 Move static assets to it's own directory inside static folder
d9ca0a4 Reformat
987dd5d Remove hash from url on modal close
455495c Remove node_modules
0c02ce0 Reorg asset generation in subpackages
6aced8d Use gofmt -s -w
138323a vfsgen is not a direct dep

## 1.0.0

1c10d34 Button
c42884e Checksums for relase
0cb5eda Checksums for testing
c91852b Cookie consent
9865012 Do not install build tools
e280d31 Docker login
3229dc2 Ensure building static binaries
01e62b6 Error on test
69380f5 Ignore system files
3e34f5d No snapshot
5a594a7 Release script
a02a1ab Release with docker
e795210 Remove old dockerignore entries
c9c692c Remove unmarshalTags from dkron.go
c5f5de0 Report errors on unmarshal config
62e1e15 Sums for release
1cf235a UnmarshalTags belongs to the agent and should be public
36f9318 Update readme
80b2ab1 mail-port flag is uint

## 1.0.0-rc4

913ee87 Bump mapstructure
5bd120f Remove legacy config loading
f20fbe5 Update mods

## 1.0.0-rc3

4811e48 Fix UI run and delete
8695242 Redirect to dashboard

## 1,0.0-rc2

d6dbb1a Add toggle to swagger
ffa4feb Deep linking to job views
fdc5344 Don't fury on make
236b5f4 Don't query jobs on interval in Dashboard
ea5e60b Fixes rescheduling on boltdb store
f55e2e3 Gardening and anchor links open modal
b22b362 Gen
6887c36 Logging info
d21cf16 Logging info and use store.Backend type instead of strings in config
28c130b Open modal with anchor links and gardening
1afb3df Several ui fixes introduced when migrating to glyphicons
=======
## 1.0.2

- Allow sending mail without credentials
- Fix docker tagging
- Log plugin fix and improvements
- More specific processor plugin usage logging

## 1.0.1

- Don't dockerignore dist folder, it is needed by gorelease docker builder
- fa323c2 Ignore node modules
- 2475b37 Move static assets to it's own directory inside static folder
- 987dd5d Remove hash from url on modal close
- 455495c Remove node_modules
- 0c02ce0 Reorg asset generation in subpackages

## 1.0.0

- c91852b Cookie consent in website
- 9865012 Do not install build tools
- e280d31 Docker login
- 3229dc2 Ensure building static binaries
- 01e62b6 Error on test
- 69380f5 Ignore system files
- a02a1ab Release with docker
- e795210 Remove old dockerignore entries
- c9c692c Remove unmarshalTags from dkron.go
- c5f5de0 Report errors on unmarshal config
- 62e1e15 Sums for release
- 1cf235a UnmarshalTags belongs to the agent and should be public
- 36f9318 Update readme
- 80b2ab1 mail-port flag is uint

## 1.0.0-rc4

- 913ee87 Bump mapstructure
- 5bd120f Remove legacy config loading
- f20fbe5 Update mods

## 1.0.0-rc3

- 4811e48 Fix UI run and delete
- 8695242 Redirect to dashboard

## 1,0.0-rc2

- d6dbb1a Add toggle to swagger
- ffa4feb Deep linking to job views
- fdc5344 Don't fury on make
- 236b5f4 Don't query jobs on interval in Dashboard
- ea5e60b Fixes rescheduling on boltdb store
- f55e2e3 Gardening and anchor links open modal
- b22b362 Gen
- 6887c36 Logging info
- d21cf16 Logging info and use store.Backend type instead of strings in config
- 28c130b Open modal with anchor links and gardening
- 1afb3df Several ui fixes introduced when migrating to glyphicons
>>>>>>> fae6ad6f


## 1.0.0-rc1

<<<<<<< HEAD
ef86e13 Bump go-plugin
d09b942 Bump several dependencies
f96d622 GRPC
8e3b4b9 Ignore dist folder
1b7d4bc Issue template
caf4711 Logrus
5821c8c Mainly etcd
33a12c5 Revert "Bump several dependencies"
fb9460d Update cron-spec.md
706e65d Upgrade pflag

## 0.11.3

723326f Add logging for pending executions response
df76e9c Add real examples to swagger spec
d1318a1 Add tags param to swagger spec
4da0b3b Big docs refactor
2d91a5e Break on errors
8fac831 Command to generate cli docs from cobra
31418de Docs
1622070 Docs
e223fc4 Docs
81fb69a Docs
cea8d20 Docs
b9ae4e0 Docs
5fc9dcf Docs
257f202 Docs for cli and target nodes
bdcd09c Don't use swagger2markup
253fe57 ECS and email pro docs
e89b353 Expvar dep
187190e Fix indentation
c8320b5 Fix testing
9037d65 Fix typo in getting started
9c60fe8 Formatting
f11ed84 Formatting
20be8e5 Integrate swagger-ui for a bit better API visualization
2cede00 Merge branch 'master' into boltdb
53d8464 Only query for pending executions when there is some
712be35 Remove extra useless locking introduced in 88c072c
dacb379 This should be TrimSuffix
dec6701 Update contacts
c21e565 Update getting-started.md
3fdba5f Use boltdb as default storage
70d9229 Wrong dash in example config file
9653bbc expvars are back and simple health endpoint

## 0.11.2

7d88742 Add code of conduct
aed2f44 Proper serf debug logging
1226c93 Publish docker
a0b6f59 Publish docker
f1aaecc Reorg imports
8758bac Tests should use etcdv3
fa3aaa4 Tests should use v3 client
5bcea4c Update create or update job api endpoint
39728d0 refactor: Methond name
1c64da4 refactor: Proper gin logging and mode
=======
- ef86e13 Bump go-plugin
- d09b942 Bump several dependencies
- f96d622 GRPC
- 8e3b4b9 Ignore dist folder
- 1b7d4bc Issue template
- caf4711 Logrus
- 5821c8c Mainly etcd
- 33a12c5 Revert "Bump several dependencies"
- fb9460d Update cron-spec.md
- 706e65d Upgrade pflag

## 0.11.3

- 723326f Add logging for pending executions response
- df76e9c Add real examples to swagger spec
- d1318a1 Add tags param to swagger spec
- 4da0b3b Big docs refactor
- 2d91a5e Break on errors
- 8fac831 Command to generate cli docs from cobra
- bdcd09c Don't use swagger2markup
- 253fe57 ECS and email pro docs
- e89b353 Expvar dep
- 187190e Fix indentation
- c8320b5 Fix testing
- 9037d65 Fix typo in getting started
- 9c60fe8 Formatting
- f11ed84 Formatting
- 20be8e5 Integrate swagger-ui for a bit better API visualization
- 2cede00 Merge branch 'master' into boltdb
- 53d8464 Only query for pending executions when there is some
- 712be35 Remove extra useless locking introduced in 88c072c
- dacb379 This should be TrimSuffix
- dec6701 Update contacts
- c21e565 Update getting-started.md
- 3fdba5f Use boltdb as default storage
- 70d9229 Wrong dash in example config file
- 9653bbc expvars are back and simple health endpoint

## 0.11.2

- 7d88742 Add code of conduct
- aed2f44 Proper serf debug logging
- 1226c93 Publish docker
- a0b6f59 Publish docker
- f1aaecc Reorg imports
- 8758bac Tests should use etcdv3
- fa3aaa4 Tests should use v3 client
- 5bcea4c Update create or update job api endpoint
- 39728d0 refactor: Methond name
- 1c64da4 refactor: Proper gin logging and mode
>>>>>>> fae6ad6f

## 0.11.1 (2018-10-07)

 - Add support for passing payload to command STDIN (@gustavosbarreto)
 - add support for etcdv3 (@kevynhale)
 - Use etcdv3 by default
 - Jobs static URLs fixed

## 0.11.0 (2018-09-24)

- 1.11 stable not in docker hub yet
- Add builtin http plugin
- Add executor shell su option (@tengattack)
- Better dockerfile for testing
- Better flag help
- Don't depend on michellh/cli
- Filter jobs by tags (@digitalcrab)
- Fix cluster panic bug (@tengattack)
- Release with goreleaser
- Use cobra for flags
- Use go modules
- add create & update job features (@wd1900)

## 0.10.4 (2018-07-30)

- Replace RPC with gRPC
- Fix compose files (@kevynhale)

## 0.10.3 (2018-06-20)

- Replace goxc with makefile
- Pro docs

## 0.10.2 (2018-05-23)

### Bug fixes

- Fix status check
- Remove unnecessary updates of job finish times (@sysadmind)
- Reflect store status in API
- Fix windows plugins (@sysadmind)
- Stop Job update on JSON parse error in API (@gromo)

## 0.10.1 (2018-05-17)

### Bug fixes

- Fix dashboard job view/delete modals

## 0.10.0 (2018-05-14)

### Bug fixes

- Fix RPCconfig query missing address (#336 and related)
- Fix concurrency issue due to race condition on lock jobs (#299)
- Fix execution done missing on restart blocking concurrency forbid jobs (#349)
- Fix plugin load paths (#275)
- Fix RPC address lost on reload config (#262)

### Features and code improvements

- Slightly improve processing of last execution group (@sysadmind)
- Improve job dependencies handling (@sysadmind)
- Move dkron command to it's own package
- Milliseconds range API job create or update
- Refactor scheduler restart
- Replace bower with npm
- Executor plugins based on GRPC
- Toggle job from UI
- Search Job by name and pagination in the UI
- Add redis as storage backend (@digitalcrab)
- UI refactor with new bootstrap version and replace fontawesome with glyphicons
- Compute job status and return the value from the API providing the user with more info
- Timezone aware scheduling (@didiercrunch)


## 0.9.8 (2018-04-27)

- Fix broken release 0.9.7

## 0.9.7 (2018-02-12)

- Less verbose plugin logging
- Update broken osext dep (@ti)
- Switch from libkv to valkeyrie
- Refactor for usable core code
- Fix unsorted execution groups (@firstway)
- Fix GetLastExecutionGroup (@firstway)

## 0.9.6 (2017-11-14)

- Migrate from glide to dep
- Fix params precedence, cli params on top
- More robust test suite
- Gin logging to common logger
- Better systemd script
- Don't panic or fatal when sending notification
- Serf upgrade
- Fix templating breaking change on Go 1.9 upgrade

## 0.9.5 (2017-09-12)

Features

- New docs website using hugo

Bug fixes:

- Clean up clients upon an exit signal (@danielhan)
- Fix #280 (@didiecrunch)
- Upgrade several dependencies
- Fix static assets relative path

## 0.9.4 (2017-06-07)

- Fix mistakes in API docs
- Using "jobs", "1am" or "1pm" in the name of job leads to a dashboard bug
- Fix crash on non existent plugin name
- Embed all assets in binary, removed -ui-dir config param

### Upgrade notes

This is a breaking change; `ui-dir` configuration param has been removed, all scripting using this param should be updated.

## 0.9.3 (2017-02-12)

- Fix RPC server listen address (@firstway)
- Basic implementation of the testing infrastructure using swarm
- Basic Telemetry implementation for sending metrics to statsd and datadog
- Fix crash on backend failure
- Reverse sort executions in UI (@Eyjafjallajokull)

## 0.9.2 (2016-12-28)

Features:

- Implement concurrency policy
- Improved UI: allow delete jobs from UI, highlight JSON
- Execution Processor plugins, allows flexible routing of execution results
- Template variables for customization of notification emails (@oldmantaiter)
- Go 1.7
- Test with docker-compose, this will allow to test multiple stores easily

Bug fixes:

- Fix tests randomly failing (@oldmantaiter)
- Return empty list when no jobs instead of null
- Allow POST usage on /leave method, deprecate GET

## 0.9.1 (2016-09-24)

Bug fixes:

- Fix job stats not being updated #180
- Fix zookeeper get list of executions #184
- Fix crash when deleting a job that doesn't exists #182
- Fix Travis in forks

## 0.9.0 (2016-08-24)

Features:

- Support any size jobs
- Support chained jobs
- Schedule and other job properties validation
- New site, logo and dashboard design

Bug fixes:

- Fix execution retries
- Fix executions merge by same prefix
- Fix correct HTTP status on create/update

## 0.7.3 (2016-07-12)

- One off jobs
- Added cron spec to docs
- Execution retry on failure
- Switch JSON schema spec for it's corresponding Open API spec
- Reload config
- Fix scheduling bug
- New job Status gives more info on the job execution

## 0.7.2 (2016-06-01)

- Add some helpers and bugfixes
- Add shell property to job, reintroduced the shell execution method but now it's a choice
- Add reporting node to execution reports
- Replace server tag for dkron_server and add dkron_version

### Upgrade notes

Due to the change in the internal tags `server` to `dkron_server`, you'll need to adjust job tags if they where using that tag.

## 0.7.1 (2016-05-03)

- Don't use shell call when executing commands, exploding the command line.
- Add advertise, add `advertise` option that solves joining between hosts when running docker
- Validate job size, limit to serf maximum size
- Job overwrite, now sending existing jobs doesn't overwrite non existing fields in request
- Fix for dashboard crash on non existent leader

## 0.7.0 (2016-04-10)

- Refactor leader election, the old method could lead to cases where 2 or more nodes could have the scheduler running without noticing the other master.
- Get rid of `keys`, in a serf cluster node names are unique so using it for leader keys now.
- Fix [#85](https://github.com/victorcoder/dkron/issues/85) Restart scheduler on job deletion
- Refactor logging, replace `debug` with `log-level`
- Order nodes in UI [#81](https://github.com/victorcoder/dkron/issues/81) (kudos @whizz)
- Add exposed vars to easy debugging
- Go 1.6
- Add @minutely as predefined schedule (kudos @mlafeldt)

### Upgrade from 0.6.x

To upgrade an existing installation you must first delete the pre-exiting leader key from the store. The leader key is in the form of: `[keyspace]/leader`

## 0.6.4 (2016-02-18)

- Use expvars to expose metrics
- fix https://github.com/victorcoder/dkron/issues/71
- Better example config in package and docs

## 0.6.3 (2015-12-28)

- UI: Better job view
- Logic to store only the last 100 executions

## 0.6.2 (2015-12-22)

- Fixed [#62](https://github.com/victorcoder/dkron/issues/55)

## 0.6.1 (2015-12-21)

- Fixed bugs [#55](https://github.com/victorcoder/dkron/issues/55), [#52](https://github.com/victorcoder/dkron/issues/52), etc.
- Build for linux arm

## 0.6.0 (2015-12-11)

- Some other improvements and bug fixing
- Vendoring now using Go vendor experiment + glide
- Fix: Remove executions on job delete
- Show full execution output in UI modal
- New executions results internals using RPC
- Standarized logging
- Show job tooltips with info
- Accept just "pretty" for formatting api requests
- Change how execution groups work to not use the directory concept.

## 0.5.5 (2015-11-19)

- More backend compatibility
- Accept just pretty for formatting api requests
- Show executions grouped in web UI
- Show job tooltips with all job JSON info in web UI
- Better alerts

## 0.5.4 (2015-11-17)

- Fix to web UI paths

## 0.5.3 (2015-11-16)

- Web UI works behind http proxy

## 0.5.2 (2015-11-09)

- Fix bug in join config parameter that rendered it unusable from config file.

## 0.5.1 (2015-11-06)

- Deb package
- Upgraded libkv to latest
- New config options (log level, web UI path)

## 0.5.0 (2015-09-27)

- Email and Webhook configurable notifications for job executions.
- Ability to encrypt serf network traffic between nodes.
- Pretty formating API responses
- UI now shows the execution status with color coding and partial execution.
- More API stability and predictability
- Provided API JSON schema, generated API docs based in the schema
- Tested on Travis
- Using Libkv allows to use different storage backends (etcd, consul, zookeeper)
- Add v1 versioning to the API routes

## 0.0.4 (2015-08-23)

- Compiled with Go 1.5
- Includes cluster nodes view in the UI

## 0.0.3 (2015-08-20)

- Initial release<|MERGE_RESOLUTION|>--- conflicted
+++ resolved
@@ -1,81 +1,3 @@
-<<<<<<< HEAD
-## Unreleased
-
-- Add DynamoDB support
-
-## 1.0.2
-
-05e318b 💅
-72d9573 Allow sending mail without credentials
-bd03a87 Fix docker tagging
-7dd22e5 Fix to send mail
-b7b739c Log plugin fix and improvements
-1ef9356 More specific processor plugin usage logging
-979138b Refactor: auth in notifier
-
-## 1.0.1
-
-60b66f9 Conform to the new image_templates in goreleaser
-d97559b Copy from the same directory structure in Dockerfile.hub for release
-3770122 Don't dockerignore dist folder, it is needed by gorelease docker builder
-2824449 Fix contact
-24d17a5 Gen
-fa323c2 Ignore node modules
-2475b37 Move static assets to it's own directory inside static folder
-d9ca0a4 Reformat
-987dd5d Remove hash from url on modal close
-455495c Remove node_modules
-0c02ce0 Reorg asset generation in subpackages
-6aced8d Use gofmt -s -w
-138323a vfsgen is not a direct dep
-
-## 1.0.0
-
-1c10d34 Button
-c42884e Checksums for relase
-0cb5eda Checksums for testing
-c91852b Cookie consent
-9865012 Do not install build tools
-e280d31 Docker login
-3229dc2 Ensure building static binaries
-01e62b6 Error on test
-69380f5 Ignore system files
-3e34f5d No snapshot
-5a594a7 Release script
-a02a1ab Release with docker
-e795210 Remove old dockerignore entries
-c9c692c Remove unmarshalTags from dkron.go
-c5f5de0 Report errors on unmarshal config
-62e1e15 Sums for release
-1cf235a UnmarshalTags belongs to the agent and should be public
-36f9318 Update readme
-80b2ab1 mail-port flag is uint
-
-## 1.0.0-rc4
-
-913ee87 Bump mapstructure
-5bd120f Remove legacy config loading
-f20fbe5 Update mods
-
-## 1.0.0-rc3
-
-4811e48 Fix UI run and delete
-8695242 Redirect to dashboard
-
-## 1,0.0-rc2
-
-d6dbb1a Add toggle to swagger
-ffa4feb Deep linking to job views
-fdc5344 Don't fury on make
-236b5f4 Don't query jobs on interval in Dashboard
-ea5e60b Fixes rescheduling on boltdb store
-f55e2e3 Gardening and anchor links open modal
-b22b362 Gen
-6887c36 Logging info
-d21cf16 Logging info and use store.Backend type instead of strings in config
-28c130b Open modal with anchor links and gardening
-1afb3df Several ui fixes introduced when migrating to glyphicons
-=======
 ## 1.0.2
 
 - Allow sending mail without credentials
@@ -133,71 +55,10 @@
 - d21cf16 Logging info and use store.Backend type instead of strings in config
 - 28c130b Open modal with anchor links and gardening
 - 1afb3df Several ui fixes introduced when migrating to glyphicons
->>>>>>> fae6ad6f
 
 
 ## 1.0.0-rc1
 
-<<<<<<< HEAD
-ef86e13 Bump go-plugin
-d09b942 Bump several dependencies
-f96d622 GRPC
-8e3b4b9 Ignore dist folder
-1b7d4bc Issue template
-caf4711 Logrus
-5821c8c Mainly etcd
-33a12c5 Revert "Bump several dependencies"
-fb9460d Update cron-spec.md
-706e65d Upgrade pflag
-
-## 0.11.3
-
-723326f Add logging for pending executions response
-df76e9c Add real examples to swagger spec
-d1318a1 Add tags param to swagger spec
-4da0b3b Big docs refactor
-2d91a5e Break on errors
-8fac831 Command to generate cli docs from cobra
-31418de Docs
-1622070 Docs
-e223fc4 Docs
-81fb69a Docs
-cea8d20 Docs
-b9ae4e0 Docs
-5fc9dcf Docs
-257f202 Docs for cli and target nodes
-bdcd09c Don't use swagger2markup
-253fe57 ECS and email pro docs
-e89b353 Expvar dep
-187190e Fix indentation
-c8320b5 Fix testing
-9037d65 Fix typo in getting started
-9c60fe8 Formatting
-f11ed84 Formatting
-20be8e5 Integrate swagger-ui for a bit better API visualization
-2cede00 Merge branch 'master' into boltdb
-53d8464 Only query for pending executions when there is some
-712be35 Remove extra useless locking introduced in 88c072c
-dacb379 This should be TrimSuffix
-dec6701 Update contacts
-c21e565 Update getting-started.md
-3fdba5f Use boltdb as default storage
-70d9229 Wrong dash in example config file
-9653bbc expvars are back and simple health endpoint
-
-## 0.11.2
-
-7d88742 Add code of conduct
-aed2f44 Proper serf debug logging
-1226c93 Publish docker
-a0b6f59 Publish docker
-f1aaecc Reorg imports
-8758bac Tests should use etcdv3
-fa3aaa4 Tests should use v3 client
-5bcea4c Update create or update job api endpoint
-39728d0 refactor: Methond name
-1c64da4 refactor: Proper gin logging and mode
-=======
 - ef86e13 Bump go-plugin
 - d09b942 Bump several dependencies
 - f96d622 GRPC
@@ -248,7 +109,6 @@
 - 5bcea4c Update create or update job api endpoint
 - 39728d0 refactor: Methond name
 - 1c64da4 refactor: Proper gin logging and mode
->>>>>>> fae6ad6f
 
 ## 0.11.1 (2018-10-07)
 
